from __future__ import print_function

import itertools
import collections
import json
import json5
import os
import sys
import uuid
import weakref

from six.moves import range
import numpy as np
from tqdm import tqdm
from six import string_types
import multiprocessing as mp
from time import strftime

from intern.remote.boss import BossRemote
from intern.resource.boss.resource import ChannelResource, ExperimentResource, CoordinateFrameResource
from .secrets import boss_credentials

from . import lib
from .cacheservice import CacheService
from . import exceptions 
from .lib import ( 
  colorize, red, mkdir, Vec, Bbox,  
  jsonify, generate_slices,
  generate_random_string
)
from .meshservice import PrecomputedMeshService
from .provenance import DataLayerProvenance
from .skeletonservice import PrecomputedSkeletonService
from .storage import SimpleStorage, Storage, reset_connection_pools
from . import txrx
from .volumecutout import VolumeCutout
from . import sharedmemory

# Set the interpreter bool
try:
  INTERACTIVE = bool(sys.ps1)
except AttributeError:
  INTERACTIVE = bool(sys.flags.interactive)

def warn(text):
  print(colorize('yellow', text))

def downscale(size, factor_in_mip, roundingfn):
  smaller = Vec(*size, dtype=np.float32) / Vec(*factor_in_mip)
  return list(map(int, roundingfn(smaller)))

class CloudVolume(object):
  """
  CloudVolume reads and writes chunked numpy arrays from Neuroglancer volumes 
  in "Precomputed" format, a simple hackable representation for arbitrarily 
  large volumetric images. A CloudVolume instance represents a dataset 
  interface at a given mip level (i.e. it doesn't load the entire dataset into
  memory).  

  Neuroglancer datasets have metadata requires specified in an `info` file 
  located at the root of a data layer. Among other things, the bounds of the 
  volume are described in the info file via a 3D "offset" and 3D "shape" 
  in voxels.

  Required:
    cloudpath: Path to the dataset layer. This should match storage's supported
      providers.

      e.g. Google: gs://$BUCKET/$DATASET/$LAYER/
           S3    : s3://$BUCKET/$DATASET/$LAYER/
           Lcl FS: file:///tmp/$DATASET/$LAYER/
           Boss  : boss://$COLLECTION/$EXPERIMENT/$CHANNEL
           HTTP/S: http(s)://.../$CHANNEL
           matrix: matrix://$BUCKET/$DATASET/$LAYER/
  Optional:
    mip: (int or iterable) Which level of downsampling to read and write from.
        0 is the highest resolution. You can also specify the voxel resolution
        like mip=[6,6,30] which will search for the appropriate mip level.
    bounded: (bool) If a region outside of volume bounds is accessed:
        True: Throw an error
        False: Allow accessing the region. If no files are present, an error 
            will still be thrown. Consider combining with `fill_missing=True`
            though this can be dangrous if you're not sure that all files
            exist.
    autocrop: (bool) If the specified retrieval bounding box region exceeds 
        volume bounds, process only the area contained inside the volume. 
        This can be useful way to ensure that you are staying inside the 
        bounds when `bounded=True`.
    fill_missing: (bool) If a chunk file is unable to be fetched:
        True: Use a block of zeros
        False: Throw an error
    cache: (bool or str) Store downloaded and uploaded files in a cache on disk 
      and preferentially read from it before redownloading. 
        - falsey value: no caching will occur.
        - True: cache will be located in a standard location.
        - non-empty string: cache is located at this file path
    compress_cache: (None or bool) If not None, override default compression 
        behavior for the cache.
    cdn_cache: (int, bool, or str) Sets Cache-Control HTTP header on uploaded 
      image files. Most cloud providers perform some kind of caching. As of 
      this writing, Google defaults to 3600 seconds. Most of the time you'll 
      want to go with the default. 
      - int: number of seconds for cache to be considered fresh (max-age)
      - bool: True: max-age=3600, False: no-cache
      - str: set the header manually
    info: (dict) In lieu of fetching a neuroglancer info file, use this one.
        This is useful when creating new datasets.
    parallel (int: 1, bool): Number of extra processes to launch, 1 means only 
        use the main process. If parallel is True use the number of CPUs 
        returned by multiprocessing.cpu_count(). When parallel > 1, shared
        memory is used by the underlying download.
    output_to_shared_memory (deprecated, bool: False, str): 
      Please use vol.download_to_shared_memory(slices_or_bbox) instead.
    provenance: (string, dict, or object) In lieu of fetching a provenance 
        file, use this one. 
    progress: (bool) Show tqdm progress bars. 
        Defaults True in interactive python, False in script execution mode.
    compress: (bool, str, None) pick which compression method to use. 
        None: (default) gzip for raw arrays and no additional compression
          for compressed_segmentation and fpzip.
        bool: 
          True=gzip, 
          False=no compression, Overrides defaults
        str: 
          'gzip': Extension so that we can add additional methods in the future 
                  like lz4 or zstd. 
          '': no compression (same as False).
    non_aligned_writes: (bool) Enable non-aligned writes. Not multiprocessing 
        safe without careful design. When not enabled, a 
        cloudvolume.exceptions.AlignmentError is thrown for non-aligned writes. 
        Read more: 

        https://github.com/seung-lab/cloud-volume/wiki/Advanced-Topic:-Non-Aligned-Writes
  """
<<<<<<< HEAD
  def __init__(self, cloudpath, mip=0, bounded=True, autocrop=False, fill_missing=False, 
      cache=False, compress_cache=None, cdn_cache=True, progress=INTERACTIVE, info=None, provenance=None, 
      compress=None, map_gs_to_https=False, non_aligned_writes=False, parallel=1, output_to_shared_memory=False):
=======
  def __init__(self, 
    cloudpath, mip=0, bounded=True, autocrop=False, 
    fill_missing=False, cache=False, compress_cache=None, 
    cdn_cache=True, progress=INTERACTIVE, info=None, provenance=None, 
    compress=None, non_aligned_writes=False, parallel=1, 
    output_to_shared_memory=False
  ):
>>>>>>> 1dbe86fd

    if map_gs_to_https:
       cloudpath=cloudpath.replace("gs://", "https://storage.googleapis.com/")
    self.autocrop = bool(autocrop)
    self.bounded = bool(bounded)
    self.cdn_cache = cdn_cache
    self.compress = compress
    self.fill_missing = bool(fill_missing)
    self.non_aligned_writes = bool(non_aligned_writes)
    self.progress = bool(progress)
    self.path = lib.extract_path(cloudpath)
    self.shared_memory_id = self.generate_shared_memory_location()
    if type(output_to_shared_memory) == str:
      self.shared_memory_id = str(output_to_shared_memory)
    self.output_to_shared_memory = bool(output_to_shared_memory)

    if self.output_to_shared_memory:
      warn("output_to_shared_memory as an attribute is deprecated. Please use vol.download_to_shared_memory(slices_or_bbox) instead.")

    if type(parallel) == bool:
      self.parallel = mp.cpu_count() if parallel == True else 1
    else:
      self.parallel = int(parallel)
    
    if self.parallel <= 0:
      raise ValueError('Number of processes must be >= 1. Got: ' + str(self.parallel))

    self.init_submodules(cache)
    self.cache.compress = compress_cache

    if info is None:
      self.refresh_info()
      if self.cache.enabled:
        self.cache.check_info_validity()
    else:
      self.info = info

    if provenance is None:
      self.provenance = None
      self.refresh_provenance()
      self.cache.check_provenance_validity()
    else:
      self.provenance = self._cast_provenance(provenance)

    # needs to be set after info is defined since
    # its setter is based off of scales
    self.mip = mip

    self.pid = os.getpid()

  @classmethod
  def from_numpy(cls, 
      arr, vol_path='file:///tmp/image/'+generate_random_string(),
      resolution=(4,4,40), voxel_offset=(0,0,0), 
      chunk_size=(128,128,64), layer_type=None, max_mip=0,
      encoding='raw', compress=None
    ):
    """
    max_mip: (int) the maximum mip level id in the info file. 
    Note that currently the numpy array can only sit in mip 0,
    the max_mip was only created in info file.
    the numpy array itself was not downsampled. 
    """
    if not layer_type:
      if arr.dtype in (np.bool, np.uint32, np.uint64, np.uint16):
        layer_type = 'segmentation'
      elif np.issubdtype(arr.dtype, np.integer) \
                        or np.issubdtype(arr.dtype, np.floating):
        layer_type = 'image'
      else:
        raise NotImplementedError

    if arr.ndim == 3:
      num_channels = 1
    elif arr.ndim == 4:
      num_channels = arr.shape[-1]
    else:
      raise NotImplementedError

    info = cls.create_new_info(num_channels, layer_type, arr.dtype.name, encoding, resolution, 
                               voxel_offset, arr.shape[:3], chunk_size=chunk_size, max_mip=max_mip)
    vol = CloudVolume(vol_path, info=info, bounded=True, compress=compress) 
    # save the info file
    vol.commit_info()
    vol.provenance.processing.append({
      'method': 'from_numpy',
      'date': strftime('%Y-%m-%d %H:%M %Z')
    })
    vol.commit_provenance()
    # save the numpy array
    vol[:,:,:] = arr
    return vol 

  def __setstate__(self, d):
    """Called when unpickling which is integral to multiprocessing."""
    self.__dict__ = d 

    if 'cache' in d:
      self.init_submodules(d['cache'].enabled)
    else:
      self.init_submodules(False)
    
    pid = os.getpid()
    if 'pid' in d and d['pid'] != pid:
      # otherwise the pickle might have references to old connections
      reset_connection_pools() 
      self.pid = pid
  
  def init_submodules(self, cache):
    """cache = path or bool"""
    self.cache = CacheService(cache, weakref.proxy(self)) 
    self.mesh = PrecomputedMeshService(weakref.proxy(self))
    self.skeleton = PrecomputedSkeletonService(weakref.proxy(self)) 

  def generate_shared_memory_location(self):
    return 'cloudvolume-shm-' + str(uuid.uuid4())

  def unlink_shared_memory(self):
    return sharedmemory.unlink(self.shared_memory_id)

  @property
  def _storage(self):
    if self.path.protocol == 'boss':
      return None
    
    try:
      return SimpleStorage(self.layer_cloudpath)
    except:
      if self.path.layer == 'info':
        warn("WARNING: Your layer is named 'info', is that what you meant? {}".format(
            self.path
        ))
      raise
     
  @classmethod
  def create_new_info(cls, 
    num_channels, layer_type, data_type, encoding, 
    resolution, voxel_offset, volume_size, 
    mesh=None, skeletons=None, chunk_size=(64,64,64),
    compressed_segmentation_block_size=(8,8,8),
    max_mip=0, factor=Vec(2,2,1) 
  ):
    """
    Used for creating new neuroglancer info files.

    Required:
      num_channels: (int) 1 for grayscale, 3 for RGB 
      layer_type: (str) typically "image" or "segmentation"
      data_type: (str) e.g. "uint8", "uint16", "uint32", "float32"
      encoding: (str) "raw" for binaries like numpy arrays, "jpeg"
      resolution: int (x,y,z), x,y,z voxel dimensions in nanometers
      voxel_offset: int (x,y,z), beginning of dataset in positive cartesian space
      volume_size: int (x,y,z), extent of dataset in cartesian space from voxel_offset
    
    Optional:
      mesh: (str) name of mesh directory, typically "mesh"
      skeletons: (str) name of skeletons directory, typically "skeletons"
      chunk_size: int (x,y,z), dimensions of each downloadable 3D image chunk in voxels
      compressed_segmentation_block_size: (x,y,z) dimensions of each compressed sub-block
        (only used when encoding is 'compressed_segmentation')
      max_mip: (int), the maximum mip level id.
      factor: (Vec), the downsampling factor for each mip level

    Returns: dict representing a single mip level that's JSON encodable
    """
    if not isinstance(factor, Vec):
      factor = Vec(*factor)

    info = {
      "num_channels": int(num_channels),
      "type": layer_type,
      "data_type": data_type,
      "scales": [{
        "encoding": encoding,
        "chunk_sizes": [chunk_size],
        "key": "_".join(map(str, resolution)),
        "resolution": list(map(int, resolution)),
        "voxel_offset": list(map(int, voxel_offset)),
        "size": list(map(int, volume_size)),
      }],
    }
    
    fullres = info['scales'][0]
    factor_in_mip = factor.clone()
 
    # add mip levels
    for _ in range(max_mip):
      new_resolution = list(map(int, Vec(*fullres['resolution']) * factor_in_mip ))
      newscale = {
        u"encoding": encoding,
        u"chunk_sizes": [ list(map(int, chunk_size)) ],
        u"key": "_".join(map(str, new_resolution)),
        u"resolution": new_resolution,
        u"voxel_offset": downscale(fullres['voxel_offset'], factor_in_mip, np.floor),
        u"size": downscale(fullres['size'], factor_in_mip, np.ceil),
      }
      info['scales'].append(newscale)
      factor_in_mip *= factor

    if encoding == 'compressed_segmentation':
      info['scales'][0]['compressed_segmentation_block_size'] = list(map(int, compressed_segmentation_block_size))

    if mesh:
      info['mesh'] = 'mesh' if not isinstance(mesh, string_types) else mesh

    if skeletons:
      info['skeletons'] = 'skeletons' if not isinstance(skeletons, string_types) else skeletons      
    
    return info

  def refresh_info(self):
    if self.cache.enabled:
      info = self.cache.get_json('info')
      if info:
        self.info = info
        return self.info

    self.info = self._fetch_info()
    self.cache.maybe_cache_info()
    return self.info

  def _fetch_info(self):
    if self.path.protocol == "boss":
      return self.fetch_boss_info()
    
    with self._storage as stor:
      info = stor.get_json('info')

    if info is None:
      raise exceptions.InfoUnavailableError(
        red('No info file was found: {}'.format(self.info_cloudpath))
      )
    return info

  def refreshInfo(self):
    warn("WARNING: refreshInfo is deprecated. Use refresh_info instead.")
    return self.refresh_info()

  def fetch_boss_info(self):
    experiment = ExperimentResource(
      name=self.path.dataset, 
      collection_name=self.path.bucket
    )
    rmt = BossRemote(boss_credentials)
    experiment = rmt.get_project(experiment)

    coord_frame = CoordinateFrameResource(name=experiment.coord_frame)
    coord_frame = rmt.get_project(coord_frame)

    channel = ChannelResource(self.path.layer, self.path.bucket, self.path.dataset)
    channel = rmt.get_project(channel)    

    unit_factors = {
      'nanometers': 1,
      'micrometers': 1e3,
      'millimeters': 1e6,
      'centimeters': 1e7,
    }

    unit_factor = unit_factors[coord_frame.voxel_unit]

    cf = coord_frame
    resolution = [ cf.x_voxel_size, cf.y_voxel_size, cf.z_voxel_size ]
    resolution = [ int(round(_)) * unit_factor for _ in resolution ]

    bbox = Bbox(
      (cf.x_start, cf.y_start, cf.z_start),
      (cf.x_stop, cf.y_stop, cf.z_stop)
    )
    bbox.maxpt = bbox.maxpt 

    layer_type = 'unknown'
    if 'type' in channel.raw:
      layer_type = channel.raw['type']

    info = CloudVolume.create_new_info(
      num_channels=1,
      layer_type=layer_type,
      data_type=channel.datatype,
      encoding='raw',
      resolution=resolution,
      voxel_offset=bbox.minpt,
      volume_size=bbox.size3(),
    )

    each_factor = Vec(2,2,1)
    if experiment.hierarchy_method == 'isotropic':
      each_factor = Vec(2,2,2)
    
    factor = each_factor.clone()
    for _ in range(1, experiment.num_hierarchy_levels):
      self.add_scale(factor, info=info)
      factor *= each_factor

    return info

  def commitInfo(self):
    warn("WARNING: commitInfo is deprecated use commit_info instead.")
    return self.commit_info()

  def commit_info(self):
    if self.path.protocol == 'boss':
      return self 

    for scale in self.scales:
      if scale['encoding'] == 'compressed_segmentation':
        if 'compressed_segmentation_block_size' not in scale.keys():
          raise KeyError("""
            'compressed_segmentation_block_size' must be set if 
            compressed_segmentation is set as the encoding.

            A typical value for compressed_segmentation_block_size is (8,8,8)

            Info file specification:
            https://github.com/google/neuroglancer/blob/master/src/neuroglancer/datasource/precomputed/README.md#info-json-file-specification
          """)
        elif self.dtype not in ('uint32', 'uint64'):
          raise ValueError("compressed_segmentation can only be used with uint32 and uint64 data types.")

    infojson = jsonify(self.info, 
      sort_keys=True,
      indent=2, 
      separators=(',', ': ')
    )

    with self._storage as stor:
      stor.put_file('info', infojson, 
        content_type='application/json', 
        cache_control='no-cache'
      )
    self.cache.maybe_cache_info()
    return self

  def refresh_provenance(self):
    if self.cache.enabled:
      prov = self.cache.get_json('provenance')
      if prov:
        self.provenance = DataLayerProvenance(**prov)
        return self.provenance

    self.provenance = self._fetch_provenance()
    self.cache.maybe_cache_provenance()
    return self.provenance

  def _cast_provenance(self, prov):
    if isinstance(prov, DataLayerProvenance):
      return prov
    elif isinstance(prov, string_types):
      prov = json.loads(prov)

    provobj = DataLayerProvenance(**prov)
    provobj.sources = provobj.sources or []  
    provobj.owners = provobj.owners or []
    provobj.processing = provobj.processing or []
    provobj.description = provobj.description or ""
    provobj.validate()
    return provobj

  def _fetch_provenance(self):
    if self.path.protocol == 'boss':
      return self.provenance

    with self._storage as stor:
      if stor.exists('provenance'):
        provfile = stor.get_file('provenance')
        provfile = provfile.decode('utf-8')

        try:
          provfile = json5.loads(provfile)
        except ValueError:
          raise ValueError(red("""The provenance file could not be JSON decoded. 
            Please reformat the provenance file before continuing. 
            Contents: {}""".format(provfile)))
      else:
        provfile = {
          "sources": [],
          "owners": [],
          "processing": [],
          "description": "",
        }

    return self._cast_provenance(provfile)

  def commit_provenance(self):
    if self.path.protocol == 'boss':
      return self.provenance

    prov = self.provenance.serialize()

    # hack to pretty print provenance files
    prov = json.loads(prov)
    prov = jsonify(prov, 
      sort_keys=True,
      indent=2, 
      separators=(',', ': ')
    )

    with self._storage as stor:
      stor.put_file('provenance', prov, 
        content_type='application/json',
        cache_control='no-cache',
      )
    self.cache.maybe_cache_provenance()
    return self.provenance

  @property
  def dataset_name(self):
    return self.path.dataset
  
  @property
  def layer(self):
    return self.path.layer

  @property
  def mip(self):
    return self._mip

  @mip.setter
  def mip(self, mip):
    mip = list(mip) if isinstance(mip, collections.Iterable) else int(mip)
    try:
      if isinstance(mip, list):  # mip specified by voxel resolution
        self._mip = next((i for (i,s) in enumerate(self.scales)
                          if s["resolution"] == mip))
      else:  # mip specified by index into downsampling hierarchy
        self._mip = self.available_mips[mip]
    except Exception:
      if isinstance(mip, list):
        opening_text = "Scale <{}>".format(", ".join(map(str, mip)))
      else:
        opening_text = "MIP {}".format(str(mip))
  
      scales = [ ",".join(map(str, scale)) for scale in self.available_resolutions ]
      scales = [ "<{}>".format(scale) for scale in scales ]
      scales = ", ".join(scales)
      msg = "{} not found. {} available: {}".format(
        opening_text, len(self.available_mips), scales
      )
      raise exceptions.ScaleUnavailableError(msg)

  @property
  def scales(self):
    return self.info['scales']

  @scales.setter
  def scales(self, val):
    self.info['scales'] = val

  @property
  def scale(self):
    return self.mip_scale(self.mip)

  @scale.setter
  def scale(self, val):
    self.info['scales'][self.mip] = val

  def mip_scale(self, mip):
    return self.info['scales'][mip]

  @property
  def base_cloudpath(self):
    return self.path.protocol + "://" + os.path.join(self.path.bucket, self.path.intermediate_path, self.dataset_name)

  @property 
  def cloudpath(self):
    return self.layer_cloudpath

  @property
  def layer_cloudpath(self):
    return os.path.join(self.base_cloudpath, self.layer)

  @property
  def info_cloudpath(self):
    return os.path.join(self.layer_cloudpath, 'info')

  @property
  def cache_path(self):
    return self.cache.path

  @property
  def shape(self):
    """Returns Vec(x,y,z,channels) shape of the volume similar to numpy.""" 
    return self.mip_shape(self.mip)

  def mip_shape(self, mip):
    size = self.mip_volume_size(mip)
    return Vec(size.x, size.y, size.z, self.num_channels)

  @property
  def volume_size(self):
    """Returns Vec(x,y,z) shape of the volume (i.e. shape - channels) similar to numpy.""" 
    return self.mip_volume_size(self.mip)

  def mip_volume_size(self, mip):
    return Vec(*self.info['scales'][mip]['size'])

  @property
  def available_mips(self):
    """Returns a list of mip levels that are defined."""
    return range(len(self.info['scales']))

  @property
  def available_resolutions(self):
    """Returns a list of defined resolutions."""
    return (s["resolution"] for s in self.scales)

  @property
  def layer_type(self):
    """e.g. 'image' or 'segmentation'"""
    return self.info['type']

  @property
  def dtype(self):
    """e.g. 'uint8'"""
    return self.data_type

  @property
  def data_type(self):
    return self.info['data_type']

  @property
  def encoding(self):
    """e.g. 'raw' or 'jpeg'"""
    return self.mip_encoding(self.mip)

  def mip_encoding(self, mip):
    return self.info['scales'][mip]['encoding']

  @property
  def compressed_segmentation_block_size(self):
    return self.mip_compressed_segmentation_block_size(self.mip)

  def mip_compressed_segmentation_block_size(self, mip):
    if 'compressed_segmentation_block_size' in self.info['scales'][mip]:
      return self.info['scales'][mip]['compressed_segmentation_block_size']
    return None

  @property
  def num_channels(self):
    return int(self.info['num_channels'])

  @property
  def voxel_offset(self):
    """Vec(x,y,z) start of the dataset in voxels"""
    return self.mip_voxel_offset(self.mip)

  def mip_voxel_offset(self, mip):
    return Vec(*self.info['scales'][mip]['voxel_offset'])

  @property 
  def resolution(self):
    """Vec(x,y,z) dimensions of each voxel in nanometers"""
    return self.mip_resolution(self.mip)

  def mip_resolution(self, mip):
    return Vec(*self.info['scales'][mip]['resolution'])

  @property
  def downsample_ratio(self):
    """Describes how downsampled the current mip level is as an (x,y,z) factor triple."""
    return self.resolution / self.mip_resolution(0)

  @property
  def chunk_size(self):
    """Underlying chunk size dimensions in voxels. Synonym for underlying."""
    return self.underlying

  def mip_chunk_size(self, mip):
    return self.mip_underlying(mip)

  @property
  def underlying(self):
    """Underlying chunk size dimensions in voxels. Synonym for chunk_size."""
    return self.mip_underlying(self.mip)

  def mip_underlying(self, mip):
    return Vec(*self.info['scales'][mip]['chunk_sizes'][0])

  @property
  def key(self):
    """The subdirectory within the data layer containing the chunks for this mip level"""
    return self.mip_key(self.mip)

  def mip_key(self, mip):
    return self.info['scales'][mip]['key']

  @property
  def bounds(self):
    """Returns a bounding box for the dataset with dimensions in voxels"""
    return self.mip_bounds(self.mip)

  def mip_bounds(self, mip):
    offset = self.mip_voxel_offset(mip)
    shape = self.mip_volume_size(mip)
    return Bbox( offset, offset + shape )

  def bbox_to_mip(self, bbox, mip, to_mip):
    """Convert bbox or slices from one mip level to another."""
    if not type(bbox) is Bbox:
      bbox = lib.generate_slices(
        bbox, 
        self.mip_bounds(mip).minpt, 
        self.mip_bounds(mip).maxpt, 
        bounded=False
      )
      bbox = Bbox.from_slices(bbox)

    def one_level(bbox, mip, to_mip):
      original_dtype = bbox.dtype
      # setting type required for Python2
      downsample_ratio = self.mip_resolution(mip).astype(np.float32) / self.mip_resolution(to_mip).astype(np.float32)
      bbox = bbox.astype(np.float64)
      bbox *= downsample_ratio
      bbox.minpt = np.floor(bbox.minpt)
      bbox.maxpt = np.ceil(bbox.maxpt)
      bbox = bbox.astype(original_dtype)
      return bbox

    delta = 1 if to_mip >= mip else -1
    while (mip != to_mip):
      bbox = one_level(bbox, mip, mip + delta)
      mip += delta

    return bbox

  def slices_to_global_coords(self, slices):
    """
    Used to convert from a higher mip level into mip 0 resolution.
    """
    bbox = self.bbox_to_mip(slices, self.mip, 0)
    return bbox.to_slices()

  def slices_from_global_coords(self, slices):
    """
    Used for converting from mip 0 coordinates to upper mip level
    coordinates. This is mainly useful for debugging since the neuroglancer
    client displays the mip 0 coordinates for your cursor.
    """
    bbox = self.bbox_to_mip(slices, 0, self.mip)
    return bbox.to_slices()

  def reset_scales(self):
    """Used for manually resetting downsamples if something messed up."""
    self.info['scales'] = self.info['scales'][0:1]
    return self.commit_info()

  def add_scale(self, factor, encoding=None, chunk_size=None, info=None):
    """
    Generate a new downsample scale to for the info file and return an updated dictionary.
    You'll still need to call self.commit_info() to make it permenant.

    Required:
      factor: int (x,y,z), e.g. (2,2,1) would represent a reduction of 2x in x and y

    Optional:
      encoding: force new layer to e.g. jpeg or compressed_segmentation
      chunk_size: force new layer to new chunk size

    Returns: info dict
    """
    if not info:
      info = self.info

    # e.g. {"encoding": "raw", "chunk_sizes": [[64, 64, 64]], "key": "4_4_40", 
    # "resolution": [4, 4, 40], "voxel_offset": [0, 0, 0], 
    # "size": [2048, 2048, 256]}
    fullres = info['scales'][0]

    # If the voxel_offset is not divisible by the ratio,
    # zooming out will slightly shift the data.
    # Imagine the offset is 10
    #    the mip 1 will have an offset of 5
    #    the mip 2 will have an offset of 2 instead of 2.5 
    #        meaning that it will be half a pixel to the left
    if not chunk_size:
      chunk_size = lib.find_closest_divisor(fullres['chunk_sizes'][0], closest_to=[64,64,64])

    if encoding is None:
      encoding = fullres['encoding']

    newscale = {
      u"encoding": encoding,
      u"chunk_sizes": [ list(map(int, chunk_size)) ],
      u"resolution": list(map(int, Vec(*fullres['resolution']) * factor )),
      u"voxel_offset": downscale(fullres['voxel_offset'], factor, np.floor),
      u"size": downscale(fullres['size'], factor, np.ceil),
    }

    if newscale['encoding'] == 'compressed_segmentation':
      if 'compressed_segmentation_block_size' in fullres:
        newscale['compressed_segmentation_block_size'] = fullres['compressed_segmentation_block_size']  
      else: 
        newscale['compressed_segmentation_block_size'] = (8,8,8)

    newscale[u'key'] = str("_".join([ str(res) for res in newscale['resolution']]))

    new_res = np.array(newscale['resolution'], dtype=int)

    preexisting = False
    for index, scale in enumerate(info['scales']):
      res = np.array(scale['resolution'], dtype=int)
      if np.array_equal(new_res, res):
        preexisting = True
        info['scales'][index] = newscale
        break

    if not preexisting:    
      info['scales'].append(newscale)

    return newscale

  def __interpret_slices(self, slices):
    """
    Convert python slice objects into a more useful and computable form:

    - requested_bbox: A bounding box representing the volume requested
    - steps: the requested stride over x,y,z
    - channel_slice: A python slice object over the channel dimension

    Returned as a tuple: (requested_bbox, steps, channel_slice)
    """
    maxsize = list(self.bounds.maxpt) + [ self.num_channels ]
    minsize = list(self.bounds.minpt) + [ 0 ]

    slices = generate_slices(slices, minsize, maxsize, bounded=self.bounded)
    channel_slice = slices.pop()

    minpt = Vec(*[ slc.start for slc in slices ])
    maxpt = Vec(*[ slc.stop for slc in slices ]) 
    steps = Vec(*[ slc.step for slc in slices ])

    return Bbox(minpt, maxpt), steps, channel_slice

  def __realized_bbox(self, requested_bbox):
    """
    The requested bbox might not be aligned to the underlying chunk grid 
    or even outside the bounds of the dataset. Convert the request into
    a bbox representing something that can be actually downloaded.

    Returns: Bbox
    """
    realized_bbox = requested_bbox.expand_to_chunk_size(self.underlying, offset=self.voxel_offset)
    return Bbox.clamp(realized_bbox, self.bounds)

  def exists(self, bbox_or_slices):
    """
    Produce a summary of whether all the requested chunks exist.

    bbox_or_slices: accepts either a Bbox or a tuple of slices representing
      the requested volume. 
    Returns: { chunk_file_name: boolean, ... }
    """
    if type(bbox_or_slices) is Bbox:
      requested_bbox = bbox_or_slices
    else:
      (requested_bbox, _, _) = self.__interpret_slices(bbox_or_slices)
    realized_bbox = self.__realized_bbox(requested_bbox)
    cloudpaths = txrx.chunknames(realized_bbox, self.bounds, self.key, self.underlying)
    cloudpaths = list(cloudpaths)

    with Storage(self.layer_cloudpath, progress=self.progress) as storage:
      existence_report = storage.files_exist(cloudpaths)
    return existence_report

  def delete(self, bbox_or_slices):
    """
    Delete the files within the bounding box.

    bbox_or_slices: accepts either a Bbox or a tuple of slices representing
      the requested volume. 
    """
    if type(bbox_or_slices) is Bbox:
      requested_bbox = bbox_or_slices
    else:
      (requested_bbox, _, _) = self.__interpret_slices(bbox_or_slices)
    realized_bbox = self.__realized_bbox(requested_bbox)

    if requested_bbox != realized_bbox:
      raise exceptions.AlignmentError(
        "Unable to delete non-chunk aligned bounding boxes. Requested: {}, Realized: {}".format(
        requested_bbox, realized_bbox
      ))

    cloudpaths = txrx.chunknames(realized_bbox, self.bounds, self.key, self.underlying)
    cloudpaths = list(cloudpaths)

    with Storage(self.layer_cloudpath, progress=self.progress) as storage:
      storage.delete_files(cloudpaths)

    if self.cache.enabled:
      with Storage('file://' + self.cache.path, progress=self.progress) as storage:
        storage.delete_files(cloudpaths)

  def transfer_to(self, cloudpath, bbox, block_size=None, compress=True):
    """
    Transfer files from one storage location to another, bypassing
    volume painting. This enables using a single CloudVolume instance
    to transfer big volumes. In some cases, gsutil or aws s3 cli tools
    may be more appropriate. This method is provided for convenience. It
    may be optimized for better performance over time as demand requires.

    cloudpath (str): path to storage layer
    bbox (Bbox object): ROI to transfer
    block_size (int): number of file chunks to transfer per I/O batch.
    compress (bool): Set to False to upload as uncompressed
    """
    if type(bbox) is Bbox:
      requested_bbox = bbox
    else:
      (requested_bbox, _, _) = self.__interpret_slices(bbox)
    realized_bbox = self.__realized_bbox(requested_bbox)

    if requested_bbox != realized_bbox:
      raise exceptions.AlignmentError(
        "Unable to transfer non-chunk aligned bounding boxes. Requested: {}, Realized: {}".format(
          requested_bbox, realized_bbox
        ))

    default_block_size_MB = 50 # MB
    chunk_MB = self.underlying.rectVolume() * np.dtype(self.dtype).itemsize * self.num_channels
    if self.layer_type == 'image':
      # kind of an average guess for some EM datasets, have seen up to 1.9x and as low as 1.1
      # affinites are also images, but have very different compression ratios. e.g. 3x for kempressed
      chunk_MB /= 1.3 
    else: # segmentation
      chunk_MB /= 100.0 # compression ratios between 80 and 800....
    chunk_MB /= 1024.0 * 1024.0

    if block_size:
      step = block_size
    else:
      step = int(default_block_size_MB // chunk_MB) + 1

    try:
      destvol = CloudVolume(cloudpath, mip=self.mip)
    except exceptions.InfoUnavailableError: 
      destvol = CloudVolume(cloudpath, mip=self.mip, info=self.info, provenance=self.provenance.serialize())
      destvol.commit_info()
      destvol.commit_provenance()
    except exceptions.ScaleUnavailableError:
      destvol = CloudVolume(cloudpath)
      for i in range(len(destvol.scales) + 1, len(self.scales)):
        destvol.scales.append(
          self.scales[i]
        )
      destvol.commit_info()
      destvol.commit_provenance()

    num_blocks = np.ceil(self.bounds.volume() / self.underlying.rectVolume()) / step
    num_blocks = int(np.ceil(num_blocks))

    cloudpaths = txrx.chunknames(realized_bbox, self.bounds, self.key, self.underlying)

    pbar = tqdm(
      desc='Transferring Blocks of {} Chunks'.format(step), 
      unit='blocks', 
      disable=(not self.progress),
      total=num_blocks,
    )

    with pbar:
      with Storage(self.layer_cloudpath) as src_stor:
        with Storage(cloudpath) as dest_stor:
          for _ in range(num_blocks, 0, -1):
            srcpaths = list(itertools.islice(cloudpaths, step))
            files = src_stor.get_files(srcpaths)
            files = [ (f['filename'], f['content']) for f in files ]
            dest_stor.put_files(
              files=files, 
              compress=compress, 
              content_type=txrx.content_type(destvol),
            )
            pbar.update()

  def __getitem__(self, slices):
    if type(slices) == Bbox:
      slices = slices.to_slices()

    (requested_bbox, steps, channel_slice) = self.__interpret_slices(slices)

    if self.autocrop:
      requested_bbox = Bbox.intersection(requested_bbox, self.bounds)
    
    if self.path.protocol != 'boss':
      return txrx.cutout(self, requested_bbox, steps, channel_slice, parallel=self.parallel,
        shared_memory_location=self.shared_memory_id, output_to_shared_memory=self.output_to_shared_memory)

    return self._boss_cutout(requested_bbox, steps, channel_slice)

  def download_to_shared_memory(self, slices, location=None):
    """
    Download images to a shared memory array. 

    https://github.com/seung-lab/cloud-volume/wiki/Advanced-Topic:-Shared-Memory

    tip: If you want to use slice notation, np.s_[...] will help in a pinch.

    MEMORY LIFECYCLE WARNING: You are responsible for managing the lifecycle of the 
      shared memory. CloudVolume will merely write to it, it will not unlink the 
      memory automatically. To fully clear the shared memory you must unlink the 
      location and close any mmap file handles. You can use `cloudvolume.sharedmemory.unlink(...)`
      to help you unlink the shared memory file or `vol.unlink_shared_memory()` if you do 
      not specify location (meaning the default instance location is used).

    EXPERT MODE WARNING: If you aren't sure you need this function (e.g. to relieve 
      memory pressure or improve performance in some way) you should use the ordinary 
      download method of img = vol[:]. A typical use case is transferring arrays between 
      different processes without making copies. For reference, this  feature was created 
      for downloading a 62 GB array and working with it in Julia.

    Required:
      slices: (Bbox or list of slices) the bounding box the shared array represents. For instance
        if you have a 1024x1024x128 volume and you're uploading only a 512x512x64 corner
        touching the origin, your Bbox would be `Bbox( (0,0,0), (512,512,64) )`.
    Optional:
      location: (str) Defaults to self.shared_memory_id. Shared memory location 
        e.g. 'cloudvolume-shm-RANDOM-STRING' This typically corresponds to a file 
        in `/dev/shm` or `/run/shm/`. It can also be a file if you're using that for mmap. 
    
    Returns: void
    """
    if self.path.protocol == 'boss':
      raise NotImplementedError('BOSS protocol does not support shared memory download.')

    if type(slices) == Bbox:
      slices = slices.to_slices()
    (requested_bbox, steps, channel_slice) = self.__interpret_slices(slices)

    if self.autocrop:
      requested_bbox = Bbox.intersection(requested_bbox, self.bounds)
    
    location = location or self.shared_memory_id
    return txrx.cutout(self, requested_bbox, steps, channel_slice, parallel=self.parallel, 
      shared_memory_location=location, output_to_shared_memory=True)

  def flush_cache(self, preserve=None):
    """See vol.cache.flush"""
    warn("CloudVolume.flush_cache(...) is deprecated. Please use CloudVolume.cache.flush(...) instead.")
    return self.cache.flush(preserve=preserve)

  def _boss_cutout(self, requested_bbox, steps, channel_slice=slice(None)):
    bounds = Bbox.clamp(requested_bbox, self.bounds)
    
    if bounds.subvoxel():
      raise exceptions.EmptyRequestException('Requested less than one pixel of volume. {}'.format(bounds))

    x_rng = [ bounds.minpt.x, bounds.maxpt.x ]
    y_rng = [ bounds.minpt.y, bounds.maxpt.y ]
    z_rng = [ bounds.minpt.z, bounds.maxpt.z ]

    layer_type = 'image' if self.layer_type == 'unknown' else self.layer_type

    chan = ChannelResource(
      collection_name=self.path.bucket, 
      experiment_name=self.path.dataset, 
      name=self.path.layer, # Channel
      type=layer_type, 
      datatype=self.dtype,
    )

    rmt = BossRemote(boss_credentials)
    cutout = rmt.get_cutout(chan, self.mip, x_rng, y_rng, z_rng, no_cache=True)
    cutout = cutout.T
    cutout = cutout.astype(self.dtype)
    cutout = cutout[::steps.x, ::steps.y, ::steps.z]

    if len(cutout.shape) == 3:
      cutout = cutout.reshape(tuple(list(cutout.shape) + [ 1 ]))

    if self.bounded or self.autocrop or bounds == requested_bbox:
      return VolumeCutout.from_volume(self, cutout, bounds)

    # This section below covers the case where the requested volume is bigger
    # than the dataset volume and the bounds guards have been switched 
    # off. This is useful for Marching Cubes where a 1px excess boundary
    # is needed.
    shape = list(requested_bbox.size3()) + [ cutout.shape[3] ]
    renderbuffer = np.zeros(shape=shape, dtype=self.dtype, order='F')
    txrx.shade(renderbuffer, requested_bbox, cutout, bounds)
    return VolumeCutout.from_volume(self, renderbuffer, requested_bbox)

  def __setitem__(self, slices, img):
    if type(slices) == Bbox:
      slices = slices.to_slices()

    imgshape = list(img.shape)
    if len(imgshape) == 3:
      imgshape = imgshape + [ self.num_channels ]

    maxsize = list(self.bounds.maxpt) + [ self.num_channels ]
    minsize = list(self.bounds.minpt) + [ 0 ]
    slices = generate_slices(slices, minsize, maxsize, bounded=self.bounded)
    bbox = Bbox.from_slices(slices)

    slice_shape = list(bbox.size3()) + [ slices[3].stop - slices[3].start ]

    if not np.array_equal(imgshape, slice_shape):
      raise exceptions.AlignmentError("Illegal slicing, Image shape: {} != {} Slice Shape".format(imgshape, slice_shape))

    if self.autocrop:
      if not self.bounds.contains_bbox(bbox):
        cropped_bbox = Bbox.intersection(bbox, self.bounds)
        dmin = np.absolute(bbox.minpt - cropped_bbox.minpt)
        dmax = dmin + cropped_bbox.size3()
        img = img[ dmin.x:dmax.x, dmin.y:dmax.y, dmin.z:dmax.z ] 
        bbox = cropped_bbox

    if bbox.subvoxel():
      return

    if self.path.protocol == 'boss':
      self.upload_boss_image(img, bbox.minpt)
    else:
      txrx.upload_image(self, img, bbox.minpt, parallel=self.parallel)

  def upload_from_shared_memory(self, location, bbox, order='F', cutout_bbox=None):
    """
    Upload from a shared memory array. 

    https://github.com/seung-lab/cloud-volume/wiki/Advanced-Topic:-Shared-Memory

    tip: If you want to use slice notation, np.s_[...] will help in a pinch.

    MEMORY LIFECYCLE WARNING: You are responsible for managing the lifecycle of the 
      shared memory. CloudVolume will merely read from it, it will not unlink the 
      memory automatically. To fully clear the shared memory you must unlink the 
      location and close any mmap file handles. You can use `cloudvolume.sharedmemory.unlink(...)`
      to help you unlink the shared memory file.

    EXPERT MODE WARNING: If you aren't sure you need this function (e.g. to relieve 
      memory pressure or improve performance in some way) you should use the ordinary 
      upload method of vol[:] = img. A typical use case is transferring arrays between 
      different processes without making copies. For reference, this feature was created
      for uploading a 62 GB array that originated in Julia.

    Required:
      location: (str) Shared memory location e.g. 'cloudvolume-shm-RANDOM-STRING'
        This typically corresponds to a file in `/dev/shm` or `/run/shm/`. It can 
        also be a file if you're using that for mmap.
      bbox: (Bbox or list of slices) the bounding box the shared array represents. For instance
        if you have a 1024x1024x128 volume and you're uploading only a 512x512x64 corner
        touching the origin, your Bbox would be `Bbox( (0,0,0), (512,512,64) )`.
    Optional:
      cutout_bbox: (bbox or list of slices) If you only want to upload a section of the
        array, give the bbox in volume coordinates (not image coordinates) that should 
        be cut out. For example, if you only want to upload 256x256x32 of the upper 
        rightmost corner of the above example but the entire 512x512x64 array is stored 
        in memory, you would provide: `Bbox( (256, 256, 32), (512, 512, 64) )`

        By default, just upload the entire image.

    Returns: void
    """
    def tobbox(x):
      if type(x) == Bbox:
        return x 
      return Bbox.from_slices(x)
        
    bbox = tobbox(bbox)
    cutout_bbox = tobbox(cutout_bbox) if cutout_bbox else bbox.clone()

    if not bbox.contains_bbox(cutout_bbox):
      raise exceptions.AlignmentError("""
        The provided cutout is not wholly contained in the given array. 
        Bbox:        {}
        Cutout:      {}
      """.format(bbox, cutout_bbox))

    if self.autocrop:
      cutout_bbox = Bbox.intersection(cutout_bbox, self.bounds)

    if cutout_bbox.subvoxel():
      return

    shape = list(bbox.size3()) + [ self.num_channels ]
    mmap_handle, shared_image = sharedmemory.ndarray(
      location=location, shape=shape, dtype=self.dtype, order=order, readonly=True)

    delta_box = cutout_bbox.clone() - bbox.minpt
    cutout_image = shared_image[ delta_box.to_slices() ]
    
    txrx.upload_image(self, cutout_image, cutout_bbox.minpt, parallel=self.parallel, 
      manual_shared_memory_id=location, manual_shared_memory_bbox=bbox, manual_shared_memory_order=order)
    mmap_handle.close() 

  def upload_boss_image(self, img, offset):
    shape = Vec(*img.shape[:3])
    offset = Vec(*offset)

    bounds = Bbox(offset, shape + offset)

    if bounds.subvoxel():
      raise exceptions.EmptyRequestException('Requested less than one pixel of volume. {}'.format(bounds))

    x_rng = [ bounds.minpt.x, bounds.maxpt.x ]
    y_rng = [ bounds.minpt.y, bounds.maxpt.y ]
    z_rng = [ bounds.minpt.z, bounds.maxpt.z ]

    layer_type = 'image' if self.layer_type == 'unknown' else self.layer_type

    chan = ChannelResource(
      collection_name=self.path.bucket, 
      experiment_name=self.path.dataset, 
      name=self.path.layer, # Channel
      type=layer_type, 
      datatype=self.dtype,
    )

    if img.shape[3] == 1:
      img = img.reshape( img.shape[:3] )

    rmt = BossRemote(boss_credentials)
    img = img.T
    img = np.asfortranarray(img.astype(self.dtype))

    rmt.create_cutout(chan, self.mip, x_rng, y_rng, z_rng, img)

  def save_mesh(self, *args, **kwargs):
    warn("WARNING: vol.save_mesh is deprecated. Please use vol.mesh.save(...) instead.")
    self.mesh.save(*args, **kwargs)
<|MERGE_RESOLUTION|>--- conflicted
+++ resolved
@@ -132,11 +132,6 @@
 
         https://github.com/seung-lab/cloud-volume/wiki/Advanced-Topic:-Non-Aligned-Writes
   """
-<<<<<<< HEAD
-  def __init__(self, cloudpath, mip=0, bounded=True, autocrop=False, fill_missing=False, 
-      cache=False, compress_cache=None, cdn_cache=True, progress=INTERACTIVE, info=None, provenance=None, 
-      compress=None, map_gs_to_https=False, non_aligned_writes=False, parallel=1, output_to_shared_memory=False):
-=======
   def __init__(self, 
     cloudpath, mip=0, bounded=True, autocrop=False, 
     fill_missing=False, cache=False, compress_cache=None, 
@@ -144,7 +139,6 @@
     compress=None, non_aligned_writes=False, parallel=1, 
     output_to_shared_memory=False
   ):
->>>>>>> 1dbe86fd
 
     if map_gs_to_https:
        cloudpath=cloudpath.replace("gs://", "https://storage.googleapis.com/")
